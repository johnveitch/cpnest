from __future__ import division
import sys
import os
import logging
import numpy as np
from math import log
from collections import deque
from random import random,randrange

from . import parameter
from .proposal import DefaultProposalCycle
from . import proposal
from .cpnest import CheckPoint, RunManager
from tqdm import tqdm
from operator import attrgetter

import pickle
__checkpoint_flag = False


class Sampler(object):
    """
    Sampler class.
    ---------

    Initialisation arguments:

    args:
    model: :obj:`cpnest.Model` user defined model to sample

    maxmcmc:
        :int: maximum number of mcmc steps to be used in the :obj:`cnest.sampler.Sampler`

    ----------
    kwargs:

    verbose:
        :int: display debug information on screen
        Default: 0

    poolsize:
        :int: number of objects for the affine invariant sampling
        Default: 1000

    seed:
        :int: random seed to initialise the pseudo-random chain
        Default: None

    proposal:
        :obj:`cpnest.proposals.Proposal` to use
        Defaults: :obj:`cpnest.proposals.DefaultProposalCycle`)

    resume_file:
        File for checkpointing
        Default: None

    manager:
        :obj:`multiprocessing.Manager` hosting all communication objects
        Default: None
    """

    def __init__(self,
                 model,
                 maxmcmc,
                 seed        = None,
                 output      = None,
                 verbose     = False,
                 poolsize    = 1000,
                 proposal    = None,
                 resume_file = None,
                 manager     = None):

        self.seed = seed
        self.model = model
        self.initial_mcmc = maxmcmc//10
        self.maxmcmc = maxmcmc
        self.resume_file = resume_file
        self.manager = manager
        self.logLmin = self.manager.logLmin
        self.logLmax = self.manager.logLmax

        self.logger = logging.getLogger('CPNest')

        if proposal is None:
            self.proposal = DefaultProposalCycle()
        else:
            self.proposal = proposal

        self.Nmcmc              = self.initial_mcmc
        self.Nmcmc_exact        = float(self.initial_mcmc)

        self.poolsize           = poolsize
        self.evolution_points   = deque(maxlen = self.poolsize)
        self.verbose            = verbose
        self.acceptance         = 0.0
        self.sub_acceptance     = 0.0
        self.mcmc_accepted      = 0
        self.mcmc_counter       = 0
        self.initialised        = False
        self.output             = output
        self.samples            = [] # the list of samples from the mcmc chain
        self.ACLs               = [] # the history of the ACL of the chain, will be used to thin the output, if requested
        self.producer_pipe, self.thread_id = self.manager.connect_producer()

    def reset(self):
        """
        Initialise the sampler by generating :int:`poolsize` `cpnest.parameter.LivePoint`
        and distributing them according to :obj:`cpnest.model.Model.log_prior`
        """
        np.random.seed(seed=self.seed)
        for n in tqdm(range(self.poolsize), desc='SMPLR {} init draw'.format(self.thread_id),
                disable= not self.verbose, position=self.thread_id, leave=False):
            while True: # Generate an in-bounds sample
                p = self.model.new_point()
                p.logP = self.model.log_prior(p)
                if np.isfinite(p.logP): break
            p.logL=self.model.log_likelihood(p)
            if p.logL is None or not np.isfinite(p.logL):
                self.logger.warning("Received non-finite logL value {0} with parameters {1}".format(str(p.logL), str(p)))
                self.logger.warning("You may want to check your likelihood function to improve sampling")
            self.evolution_points.append(p)

        self.proposal.set_ensemble(self.evolution_points)

        # Now, run evolution so samples are drawn from actual prior
        for k in tqdm(range(self.poolsize), desc='SMPLR {} init evolve'.format(self.thread_id),
                disable= not self.verbose, position=self.thread_id, leave=False):
            _, p = next(self.yield_sample(-np.inf))

        self.proposal.set_ensemble(self.evolution_points)
        self.initialised=True

    def estimate_nmcmc(self, safety=5, tau=None):
        """
        Estimate autocorrelation length of chain using acceptance fraction
        ACL = (2/acc) - 1
        multiplied by a safety margin of 5
        Uses moving average with decay time tau iterations
        (default: :int:`self.poolsize`)

        Taken from http://github.com/farr/Ensemble.jl
        """
        if tau is None: tau = self.poolsize/float(safety)

        if self.acceptance == 0.0:
            self.Nmcmc_exact = (1.0 + 1.0/tau)*self.Nmcmc_exact
        else:
<<<<<<< HEAD
            self.Nmcmc_exact = (1.0 - 1.0/tau)*self.Nmcmc_exact + (float(safety)/tau)*(2.0/self.sub_acceptance - 1.0)
        
=======
            self.Nmcmc_exact = (1.0 - 1.0/tau)*self.Nmcmc_exact + (safety/tau)*(2.0/self.sub_acceptance - 1.0)

>>>>>>> d8898c3b
        self.Nmcmc_exact = float(min(self.Nmcmc_exact,self.maxmcmc))
        self.Nmcmc       = max(safety,int(self.Nmcmc_exact))

        return self.Nmcmc

    def produce_sample(self):
        try:
            self._produce_sample()
        except CheckPoint:
            self.logger.critical("Checkpoint excepted in sampler")
            self.checkpoint()

    def _produce_sample(self):
        """
        main loop that takes the worst :obj:`cpnest.parameter.LivePoint` and
        evolves it. Proposed sample is then sent back
        to :obj:`cpnest.NestedSampler`.
        """
        if not self.initialised:
            self.reset()

        self.counter=1
        __checkpoint_flag=False
        while True:

            if self.manager.checkpoint_flag.value:
                self.checkpoint()
                sys.exit(130)

            if self.logLmin.value==np.inf:
                break

            p = self.producer_pipe.recv()

            if p is None:
                break
            if p == "checkpoint":
                self.checkpoint()
                sys.exit(130)

            self.evolution_points.append(p)
            (Nmcmc, outParam) = next(self.yield_sample(self.logLmin.value))
            # Send the sample to the Nested Sampler
            self.producer_pipe.send((self.acceptance,self.sub_acceptance,Nmcmc,outParam))
            # Update the ensemble every now and again
            if (self.counter%(self.poolsize))==0:
                self.proposal.set_ensemble(self.evolution_points)

            self.counter += 1

        self.logger.critical("Sampler process {0!s}: MCMC samples accumulated = {1:d}".format(os.getpid(),len(self.samples)))
        self.samples.extend(self.evolution_points)
        import numpy.lib.recfunctions as rfn
        if self.verbose >=3:
            self.mcmc_samples = rfn.stack_arrays([self.samples[j].asnparray()
                                                  for j in range(0,len(self.samples))],usemask=False)
            np.savetxt(os.path.join(self.output,'mcmc_chain_%s.dat'%os.getpid()),
                       self.mcmc_samples.ravel(),header=' '.join(self.mcmc_samples.dtype.names),
                       newline='\n',delimiter=' ')
            self.logger.critical("Sampler process {0!s}: saved {1:d} mcmc samples in {2!s}".format(os.getpid(),len(self.samples),'mcmc_chain_%s.dat'%os.getpid()))
        self.logger.critical("Sampler process {0!s} - mean acceptance {1:.3f}: exiting".format(os.getpid(), float(self.mcmc_accepted)/float(self.mcmc_counter)))
        return 0

    def checkpoint(self):
        """
        Checkpoint its internal state
        """
        self.logger.info('Checkpointing Sampler')
        with open(self.resume_file, "wb") as f:
            pickle.dump(self, f)

    @classmethod
    def resume(cls, resume_file, manager, model):
        """
        Resumes the interrupted state from a
        checkpoint pickle file.
        """
        self.logger.info('Resuming Sampler from '+resume_file)
        with open(resume_file, "rb") as f:
            obj = pickle.load(f)
        obj.model   = model
        obj.manager = manager
        obj.logLmin = obj.manager.logLmin
        obj.logLmax = obj.manager.logLmax
        obj.producer_pipe , obj.thread_id = obj.manager.connect_producer()
        return(obj)

    def __getstate__(self):
        state = self.__dict__.copy()
        # Remove the unpicklable entries.
        del state['model']
        del state['logLmin']
        del state['logLmax']
        del state['manager']
        del state['producer_pipe']
        del state['thread_id']
        return state

    def __setstate__(self, state):
        self.__dict__ = state
        self.manager = None

class MetropolisHastingsSampler(Sampler):
    """
    metropolis-hastings acceptance rule
    for :obj:`cpnest.proposal.EnembleProposal`
    """
    def yield_sample(self, logLmin):

        while True:

            sub_counter = 0
            sub_accepted = 0
            oldparam = self.evolution_points.popleft()
            logp_old = self.model.log_prior(oldparam)

            while True:

                sub_counter += 1
                newparam = self.proposal.get_sample(oldparam.copy())
                newparam.logP = self.model.log_prior(newparam)

                if newparam.logP-logp_old + self.proposal.log_J > log(random()):
                    newparam.logL = self.model.log_likelihood(newparam)
                    if newparam.logL > logLmin:
                        self.logLmax.value = max(self.logLmax.value, newparam.logL)
                        oldparam = newparam.copy()
                        logp_old = newparam.logP
                        sub_accepted+=1

                if (sub_counter >= self.Nmcmc and sub_accepted > 0 ) or sub_counter >= self.maxmcmc:
                    break

            # Put sample back in the stack, unless that sample led to zero accepted points
            self.evolution_points.append(oldparam)
            if self.verbose >=3:
                self.samples.append(oldparam)
            self.sub_acceptance = float(sub_accepted)/float(sub_counter)
            self.estimate_nmcmc()
            self.mcmc_accepted += sub_accepted
            self.mcmc_counter += sub_counter
            self.acceptance    = float(self.mcmc_accepted)/float(self.mcmc_counter)
            # Yield the new sample
            yield (sub_counter, oldparam)

class HamiltonianMonteCarloSampler(Sampler):
    """
    HamiltonianMonteCarlo acceptance rule
    for :obj:`cpnest.proposal.HamiltonianProposal`
    """
    def yield_sample(self, logLmin):

        global_lmax = self.logLmax.value

        while True:

            sub_accepted    = 0
            sub_counter     = 0
            oldparam        = self.evolution_points.pop()

            while sub_accepted == 0:

                sub_counter += 1
                newparam     = self.proposal.get_sample(oldparam.copy(), logLmin = logLmin)

                if self.proposal.log_J > np.log(random()):

                    if newparam.logL > logLmin:
                        global_lmax = max(global_lmax, newparam.logL)
                        oldparam        = newparam.copy()
                        sub_accepted   += 1

            self.evolution_points.append(oldparam)

            if self.verbose >= 3:
                self.samples.append(oldparam)

            self.sub_acceptance = float(sub_accepted)/float(sub_counter)
            self.mcmc_accepted += sub_accepted
            self.mcmc_counter  += sub_counter
            self.acceptance     = float(self.mcmc_accepted)/float(self.mcmc_counter)
            self.logLmax.value = global_lmax

            for p in self.proposal.proposals:
                p.update_time_step(self.acceptance)

            yield (sub_counter, oldparam)<|MERGE_RESOLUTION|>--- conflicted
+++ resolved
@@ -145,13 +145,8 @@
         if self.acceptance == 0.0:
             self.Nmcmc_exact = (1.0 + 1.0/tau)*self.Nmcmc_exact
         else:
-<<<<<<< HEAD
-            self.Nmcmc_exact = (1.0 - 1.0/tau)*self.Nmcmc_exact + (float(safety)/tau)*(2.0/self.sub_acceptance - 1.0)
-        
-=======
             self.Nmcmc_exact = (1.0 - 1.0/tau)*self.Nmcmc_exact + (safety/tau)*(2.0/self.sub_acceptance - 1.0)
 
->>>>>>> d8898c3b
         self.Nmcmc_exact = float(min(self.Nmcmc_exact,self.maxmcmc))
         self.Nmcmc       = max(safety,int(self.Nmcmc_exact))
 
