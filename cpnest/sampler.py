from __future__ import division
import sys
import os
import numpy as np
from math import log
from collections import deque
from random import random,randrange
import signal

from . import parameter
from .proposal import DefaultProposalCycle
from . import proposal
from .cpnest import CheckPoint, RunManager
from tqdm import tqdm
from operator import attrgetter

import pickle
__checkpoint_flag = False


class Sampler(object):
    """
    Sampler class.
    ---------
    
    Initialisation arguments:
    
    args:
    model: :obj:`cpnest.Model` user defined model to sample
    
    maxmcmc:
        :int: maximum number of mcmc steps to be used in the :obj:`cnest.sampler.Sampler`
    
    ----------
    kwargs:
    
    verbose:
        :int: display debug information on screen
        Default: 0
    
    poolsize:
        :int: number of objects for the affine invariant sampling
        Default: 1000
    
    seed:
        :int: random seed to initialise the pseudo-random chain
        Default: None
    
    proposal:
        :obj:`cpnest.proposals.Proposal` to use
        Defaults: :obj:`cpnest.proposals.DefaultProposalCycle`)
    
    resume_file:
        File for checkpointing
        Default: None
    
    manager:
        :obj:`multiprocessing.Manager` hosting all communication objects
        Default: None
    """

    def __init__(self,
                 model,
                 maxmcmc,
                 seed        = None,
                 output      = None,
                 verbose     = False,
                 poolsize    = 1000,
                 proposal    = None,
                 resume_file = None,
                 manager     = None):

        self.seed = seed
        self.model = model
        self.initial_mcmc = maxmcmc//10
        self.maxmcmc = maxmcmc
        self.resume_file = resume_file
        self.manager = manager
        self.logLmin = self.manager.logLmin
        
        if proposal is None:
            self.proposal = DefaultProposalCycle()
        else:
            self.proposal = proposal

        self.Nmcmc              = self.initial_mcmc
        self.Nmcmc_exact        = float(self.initial_mcmc)

        self.poolsize           = poolsize
<<<<<<< HEAD
        self.evolution_points   = deque(maxlen=self.poolsize)
=======
        self.evolution_points   = deque(maxlen = self.poolsize)
>>>>>>> 1a855b6f
        self.verbose            = verbose
        self.acceptance         = 0.0
        self.sub_acceptance     = 0.0
        self.mcmc_accepted      = 0
        self.mcmc_counter       = 0
        self.initialised        = False
        self.output             = output
        self.samples            = [] # the list of samples from the mcmc chain
        self.ACLs               = [] # the history of the ACL of the chain, will be used to thin the output, if requested
        self.producer_pipe, self.thread_id = self.manager.connect_producer()
        
    def reset(self):
        """
        Initialise the sampler by generating :int:`poolsize` `cpnest.parameter.LivePoint`
        and distributing them according to :obj:`cpnest.model.Model.log_prior`
        """
        np.random.seed(seed=self.seed)
        for n in tqdm(range(self.poolsize), desc='SMPLR {} init draw'.format(self.thread_id),
                disable= not self.verbose, position=self.thread_id, leave=False):
            while True: # Generate an in-bounds sample
<<<<<<< HEAD
                #if self.verbose > 2: sys.stderr.write("process {0!s} --> generating pool of {1:d} points for evolution --> {2:.0f} % complete\r".format(os.getpid(), self.poolsize, 100.0*float(n+1)/float(self.poolsize)))
=======
>>>>>>> 1a855b6f
                p = self.model.new_point()
                p.logP = self.model.log_prior(p)
                if np.isfinite(p.logP): break
            p.logL=self.model.log_likelihood(p)
            if p.logL is None or not np.isfinite(p.logL):
                print("Warning: received non-finite logL value {0} with parameters {1}".format(str(p.logL), str(p)))
                print("You may want to check your likelihood function to improve sampling")
            self.evolution_points.append(p)

        self.proposal.set_ensemble(self.evolution_points)
        # Now, run evolution so samples are drawn from actual prior
        for k in tqdm(range(self.poolsize), desc='SMPLR {} init evolve'.format(self.thread_id),
                disable= not self.verbose, position=self.thread_id, leave=False):
<<<<<<< HEAD
            #if self.verbose > 1: sys.stderr.write("process {0!s} --> distributing pool of {1:d} points from the prior --> {2:.0f} % complete\r".format(os.getpid(), self.poolsize, 100.0*float(k+1)/float(self.poolsize)))
             _, p = next(self.yield_sample(-np.inf))
        
        if self.verbose > 2: sys.stderr.write("Initial estimated ACL = {0:d}\n".format(self.Nmcmc))
=======
            _, p = next(self.yield_sample(-np.inf))

>>>>>>> 1a855b6f
        self.proposal.set_ensemble(self.evolution_points)
        self.initialised=True

    def estimate_nmcmc(self, safety=5, tau=None):
        """
        Estimate autocorrelation length of chain using acceptance fraction
        ACL = (2/acc) - 1
        multiplied by a safety margin of 5
        Uses moving average with decay time tau iterations
        (default: :int:`self.poolsize`)
        
        Taken from http://github.com/farr/Ensemble.jl
        """
        if tau is None: tau = self.maxmcmc/safety#self.poolsize

        if self.sub_acceptance == 0.0:
            self.Nmcmc_exact = (1.0 + 1.0/tau)*self.Nmcmc_exact
        else:
            self.Nmcmc_exact = (1.0 - 1.0/tau)*self.Nmcmc_exact + (safety/tau)*(2.0/self.sub_acceptance - 1.0)
        
        self.Nmcmc_exact = float(min(self.Nmcmc_exact,self.maxmcmc))
        self.Nmcmc = max(safety,int(self.Nmcmc_exact))

        return self.Nmcmc

    def produce_sample(self):
        try:
            self._produce_sample()
        except CheckPoint:
            self.checkpoint()
    
    def _produce_sample(self):
        """
        main loop that takes the worst :obj:`cpnest.parameter.LivePoint` and
        evolves it. Proposed sample is then sent back
        to :obj:`cpnest.NestedSampler`.
        """
        if not self.initialised:
            self.reset()

        self.counter=1
        __checkpoint_flag=False
        while True:
            
            if self.manager.checkpoint_flag.value:
                self.checkpoint()
                sys.exit()
            
            if self.logLmin.value==np.inf:
                break
            
            p = self.producer_pipe.recv()

            if p is None:
                break
        
            self.evolution_points.append(p)
<<<<<<< HEAD
            (Nmcmc,outParam) = next(self.yield_sample(self.logLmin.value))
=======
            (Nmcmc, outParam) = next(self.yield_sample(self.logLmin.value))
>>>>>>> 1a855b6f
            # Send the sample to the Nested Sampler
            self.producer_pipe.send((self.acceptance,self.sub_acceptance,Nmcmc,outParam))
            # Update the ensemble every now and again
            if (self.counter%(self.poolsize//10))==0:
                self.proposal.set_ensemble(self.evolution_points)

            self.counter += 1

        sys.stderr.write("Sampler process {0!s}: MCMC samples accumulated = {1:d}\n".format(os.getpid(),len(self.samples)))
        self.samples.extend(self.evolution_points)
        import numpy.lib.recfunctions as rfn
        if self.verbose >=3:
            self.mcmc_samples = rfn.stack_arrays([self.samples[j].asnparray()
                                                  for j in range(0,len(self.samples))],usemask=False)
            np.savetxt(os.path.join(self.output,'mcmc_chain_%s.dat'%os.getpid()),
                       self.mcmc_samples.ravel(),header=' '.join(self.mcmc_samples.dtype.names),
                       newline='\n',delimiter=' ')
            sys.stderr.write("Sampler process {0!s}: saved {1:d} mcmc samples in {2!s}\n".format(os.getpid(),len(self.samples),'mcmc_chain_%s.dat'%os.getpid()))
        sys.stderr.write("Sampler process {0!s} - mean acceptance {1:.3f}: exiting\n".format(os.getpid(), float(self.mcmc_accepted)/float(self.mcmc_counter)))
        return 0

    def checkpoint(self):
        """
        Checkpoint its internal state
        """
        print('Checkpointing Sampler')
        with open(self.resume_file, "wb") as f:
            pickle.dump(self, f)
        sys.exit(0)

    @classmethod
    def resume(cls, resume_file, manager, model):
        """
        Resumes the interrupted state from a
        checkpoint pickle file.
        """
        print('Resuming Sampler from '+resume_file)
        with open(resume_file, "rb") as f:
            obj = pickle.load(f)
        obj.model   = model
        obj.manager = manager
        obj.logLmin = obj.manager.logLmin
        obj.producer_pipe , obj.thread_id = obj.manager.connect_producer()
        return(obj)

    def __getstate__(self):
        state = self.__dict__.copy()
        # Remove the unpicklable entries.
        del state['model']
        del state['logLmin']
        del state['manager']
        del state['producer_pipe']
        del state['thread_id']
        return state
    
    def __setstate__(self, state):
        self.__dict__ = state
        self.manager = None

class MetropolisHastingsSampler(Sampler):
    """
    metropolis-hastings acceptance rule
    for :obj:`cpnest.proposal.EnembleProposal`
    """
    def yield_sample(self, logLmin):
        
        while True:
            
            sub_counter = 0
            sub_accepted = 0
            oldparam = self.evolution_points.popleft()
            logp_old = self.model.log_prior(oldparam)

            while True:
                
                sub_counter += 1
                newparam = self.proposal.get_sample(oldparam.copy())
                newparam.logP = self.model.log_prior(newparam)
<<<<<<< HEAD
=======
                
>>>>>>> 1a855b6f
                if newparam.logP-logp_old + self.proposal.log_J > log(random()):
                    newparam.logL = self.model.log_likelihood(newparam)
                    if newparam.logL > logLmin:
                        oldparam = newparam.copy()
                        logp_old = newparam.logP
                        sub_accepted+=1
            
                if (sub_counter >= self.Nmcmc and sub_accepted > 0 ) or sub_counter >= self.maxmcmc:
                    break
        
            # Put sample back in the stack, unless that sample led to zero accepted points
            self.evolution_points.append(oldparam)
            if self.verbose >=3:
                self.samples.append(oldparam)
            self.sub_acceptance = float(sub_accepted)/float(sub_counter)
            self.estimate_nmcmc()
            self.mcmc_accepted += sub_accepted
            self.mcmc_counter += sub_counter
            self.acceptance    = float(self.mcmc_accepted)/float(self.mcmc_counter)
            # Yield the new sample
<<<<<<< HEAD
#            if oldparam.logL > logLmin:
=======
>>>>>>> 1a855b6f
            yield (sub_counter, oldparam)

class HamiltonianMonteCarloSampler(Sampler):
    """
    HamiltonianMonteCarlo acceptance rule
    for :obj:`cpnest.proposal.HamiltonianProposal`
    """
    def yield_sample(self, logLmin):
<<<<<<< HEAD
        sub_accepted    = 0
        sub_counter     = 0
        while True:
            while True:
                oldparam    = self.evolution_points.popleft()
                newparam    = self.proposal.get_sample(oldparam.copy(),logLmin=logLmin)
=======
        
        while True:
            
            sub_accepted    = 0
            sub_counter     = 0
            oldparam        = self.evolution_points.pop()

            while sub_accepted == 0:

>>>>>>> 1a855b6f
                sub_counter += 1
                newparam     = self.proposal.get_sample(oldparam.copy(), logLmin = logLmin)
                
                if self.proposal.log_J > np.log(random()):
<<<<<<< HEAD
                    oldparam        = newparam
                    sub_accepted   += 1
                    self.evolution_points.append(oldparam)
                    break
                self.evolution_points.append(oldparam)
            if self.verbose >=3:
                self.samples.append(oldparam)
=======
                    if newparam.logL > logLmin:
                        oldparam        = newparam.copy()
                        sub_accepted   += 1
            
            self.evolution_points.append(oldparam)

            if self.verbose >= 3:
                self.samples.append(oldparam)
            
>>>>>>> 1a855b6f
            self.sub_acceptance = float(sub_accepted)/float(sub_counter)
            self.mcmc_accepted += sub_accepted
            self.mcmc_counter  += sub_counter
            self.acceptance     = float(self.mcmc_accepted)/float(self.mcmc_counter)
<<<<<<< HEAD
            for p in self.proposal.proposals:
                p.update_time_step(self.sub_acceptance)
#            if newparam.logL > logLmin:
            yield (sub_counter, oldparam)
#            else:
#                # if we did not accept, inject a new particle in the system (gran-canonical) from the prior
#                # by picking one from the existing pool and giving it a random trajectory
#                k = np.random.randint(self.evolution_points.maxlen)
#                self.evolution_points.rotate(k)
#                p  = self.evolution_points.pop()
#                self.evolution_points.append(p)
#                self.evolution_points.rotate(-k)
#                oldparam = self.proposal.get_sample(p.copy(),logLmin=-np.inf)
#                self.evolution_points.append(oldparam)
=======
#
            for p in self.proposal.proposals:
                p.update_time_step(self.acceptance)

            yield (sub_counter, oldparam)

    def insert_sample(self, p):
        # if we did not accept, inject a new particle in the system (gran-canonical) from the prior
        # by picking one from the existing pool and giving it a random trajectory
        k = np.random.randint(self.evolution_points.maxlen)
        self.evolution_points.rotate(k)
        p  = self.evolution_points.pop()
        self.evolution_points.append(p)
        self.evolution_points.rotate(-k)
        return self.proposal.get_sample(p.copy(),logLmin=p.logL)
>>>>>>> 1a855b6f

<|MERGE_RESOLUTION|>--- conflicted
+++ resolved
@@ -87,11 +87,7 @@
         self.Nmcmc_exact        = float(self.initial_mcmc)
 
         self.poolsize           = poolsize
-<<<<<<< HEAD
-        self.evolution_points   = deque(maxlen=self.poolsize)
-=======
         self.evolution_points   = deque(maxlen = self.poolsize)
->>>>>>> 1a855b6f
         self.verbose            = verbose
         self.acceptance         = 0.0
         self.sub_acceptance     = 0.0
@@ -112,10 +108,6 @@
         for n in tqdm(range(self.poolsize), desc='SMPLR {} init draw'.format(self.thread_id),
                 disable= not self.verbose, position=self.thread_id, leave=False):
             while True: # Generate an in-bounds sample
-<<<<<<< HEAD
-                #if self.verbose > 2: sys.stderr.write("process {0!s} --> generating pool of {1:d} points for evolution --> {2:.0f} % complete\r".format(os.getpid(), self.poolsize, 100.0*float(n+1)/float(self.poolsize)))
-=======
->>>>>>> 1a855b6f
                 p = self.model.new_point()
                 p.logP = self.model.log_prior(p)
                 if np.isfinite(p.logP): break
@@ -129,15 +121,8 @@
         # Now, run evolution so samples are drawn from actual prior
         for k in tqdm(range(self.poolsize), desc='SMPLR {} init evolve'.format(self.thread_id),
                 disable= not self.verbose, position=self.thread_id, leave=False):
-<<<<<<< HEAD
-            #if self.verbose > 1: sys.stderr.write("process {0!s} --> distributing pool of {1:d} points from the prior --> {2:.0f} % complete\r".format(os.getpid(), self.poolsize, 100.0*float(k+1)/float(self.poolsize)))
-             _, p = next(self.yield_sample(-np.inf))
-        
-        if self.verbose > 2: sys.stderr.write("Initial estimated ACL = {0:d}\n".format(self.Nmcmc))
-=======
             _, p = next(self.yield_sample(-np.inf))
 
->>>>>>> 1a855b6f
         self.proposal.set_ensemble(self.evolution_points)
         self.initialised=True
 
@@ -195,11 +180,7 @@
                 break
         
             self.evolution_points.append(p)
-<<<<<<< HEAD
-            (Nmcmc,outParam) = next(self.yield_sample(self.logLmin.value))
-=======
             (Nmcmc, outParam) = next(self.yield_sample(self.logLmin.value))
->>>>>>> 1a855b6f
             # Send the sample to the Nested Sampler
             self.producer_pipe.send((self.acceptance,self.sub_acceptance,Nmcmc,outParam))
             # Update the ensemble every now and again
@@ -278,10 +259,7 @@
                 sub_counter += 1
                 newparam = self.proposal.get_sample(oldparam.copy())
                 newparam.logP = self.model.log_prior(newparam)
-<<<<<<< HEAD
-=======
                 
->>>>>>> 1a855b6f
                 if newparam.logP-logp_old + self.proposal.log_J > log(random()):
                     newparam.logL = self.model.log_likelihood(newparam)
                     if newparam.logL > logLmin:
@@ -302,10 +280,6 @@
             self.mcmc_counter += sub_counter
             self.acceptance    = float(self.mcmc_accepted)/float(self.mcmc_counter)
             # Yield the new sample
-<<<<<<< HEAD
-#            if oldparam.logL > logLmin:
-=======
->>>>>>> 1a855b6f
             yield (sub_counter, oldparam)
 
 class HamiltonianMonteCarloSampler(Sampler):
@@ -314,14 +288,6 @@
     for :obj:`cpnest.proposal.HamiltonianProposal`
     """
     def yield_sample(self, logLmin):
-<<<<<<< HEAD
-        sub_accepted    = 0
-        sub_counter     = 0
-        while True:
-            while True:
-                oldparam    = self.evolution_points.popleft()
-                newparam    = self.proposal.get_sample(oldparam.copy(),logLmin=logLmin)
-=======
         
         while True:
             
@@ -331,20 +297,10 @@
 
             while sub_accepted == 0:
 
->>>>>>> 1a855b6f
                 sub_counter += 1
                 newparam     = self.proposal.get_sample(oldparam.copy(), logLmin = logLmin)
                 
                 if self.proposal.log_J > np.log(random()):
-<<<<<<< HEAD
-                    oldparam        = newparam
-                    sub_accepted   += 1
-                    self.evolution_points.append(oldparam)
-                    break
-                self.evolution_points.append(oldparam)
-            if self.verbose >=3:
-                self.samples.append(oldparam)
-=======
                     if newparam.logL > logLmin:
                         oldparam        = newparam.copy()
                         sub_accepted   += 1
@@ -354,27 +310,10 @@
             if self.verbose >= 3:
                 self.samples.append(oldparam)
             
->>>>>>> 1a855b6f
             self.sub_acceptance = float(sub_accepted)/float(sub_counter)
             self.mcmc_accepted += sub_accepted
             self.mcmc_counter  += sub_counter
             self.acceptance     = float(self.mcmc_accepted)/float(self.mcmc_counter)
-<<<<<<< HEAD
-            for p in self.proposal.proposals:
-                p.update_time_step(self.sub_acceptance)
-#            if newparam.logL > logLmin:
-            yield (sub_counter, oldparam)
-#            else:
-#                # if we did not accept, inject a new particle in the system (gran-canonical) from the prior
-#                # by picking one from the existing pool and giving it a random trajectory
-#                k = np.random.randint(self.evolution_points.maxlen)
-#                self.evolution_points.rotate(k)
-#                p  = self.evolution_points.pop()
-#                self.evolution_points.append(p)
-#                self.evolution_points.rotate(-k)
-#                oldparam = self.proposal.get_sample(p.copy(),logLmin=-np.inf)
-#                self.evolution_points.append(oldparam)
-=======
 #
             for p in self.proposal.proposals:
                 p.update_time_step(self.acceptance)
@@ -390,5 +329,4 @@
         self.evolution_points.append(p)
         self.evolution_points.rotate(-k)
         return self.proposal.get_sample(p.copy(),logLmin=p.logL)
->>>>>>> 1a855b6f
-
+
