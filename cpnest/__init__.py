<<<<<<< HEAD
from .cpnest import CPNest

__version__ = '0.9.1'
=======
__version__ = '0.9.2'
>>>>>>> 582a05a3

__all__ = ['model',
           'NestedSampling',
           'parameter',
           'sampler',
           'cpnest',
           'nest2pos',
           'proposal',
           'plot']
<|MERGE_RESOLUTION|>--- conflicted
+++ resolved
@@ -1,10 +1,6 @@
-<<<<<<< HEAD
 from .cpnest import CPNest
 
-__version__ = '0.9.1'
-=======
 __version__ = '0.9.2'
->>>>>>> 582a05a3
 
 __all__ = ['model',
            'NestedSampling',
@@ -13,4 +9,4 @@
            'cpnest',
            'nest2pos',
            'proposal',
-           'plot']
+           'plot']