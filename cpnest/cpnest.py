#! /usr/bin/env python
# coding: utf-8

import multiprocessing as mp
from ctypes import c_double, c_int
import numpy as np
import os
import sys
import signal

from multiprocessing.sharedctypes import Value, Array
from multiprocessing import Lock
from multiprocessing.managers import SyncManager

import cProfile
import time
import os

class CheckPoint(Exception):
    pass

def sighandler(signal, frame):
    raise CheckPoint

class CPNest(object):
    """
    Class to control CPNest sampler
    cp = CPNest(usermodel,nlive=100,output='./',verbose=0,seed=None,maxmcmc=100,nthreads=None,balanced_sampling = True)
    
    Input variables:
    usermodel : an object inheriting cpnest.model.Model that defines the user's problem
    nlive : Number of live points (100)
    poolsize: Number of objects in the sampler pool (100)
    output : output directory (./)
    verbose: Verbosity, 0=silent, 1=progress, 2=diagnostic, 3=detailed diagnostic
    seed: random seed (default: 1234)
    maxmcmc: maximum MCMC points for sampling chains (100)
    nthreads: number of parallel samplers. Default (None) uses mp.cpu_count() to autodetermine
    nhamiltomnian: number of sampler threads using an hamiltonian samplers. Default: 0
    resume: determines whether cpnest will resume a run or run from scratch. Default: False.
    proposal: dictionary/list with custom jump proposals. key 'mhs' for the
    Metropolis-Hastings sampler, 'hmc' for the Hamiltonian Monte-Carlo sampler. Default: None
    """
    def __init__(self,
                 usermodel,
                 nlive        = 100,
                 poolsize     = 100,
                 output       = './',
                 verbose      = 0,
                 seed         = None,
                 maxmcmc      = 100,
                 nthreads     = None,
                 nhamiltonian = 0,
                 resume       = False,
<<<<<<< HEAD
                 proposals     = None):
=======
                 proposal     = None):
>>>>>>> 9252f636
        if nthreads is None:
            self.nthreads = mp.cpu_count()
        else:
            self.nthreads = nthreads

        print('Running with {0} parallel threads'.format(self.nthreads))
        from .sampler import HamiltonianMonteCarloSampler, MetropolisHastingsSampler
        from .NestedSampling import NestedSampler
        from .proposal import DefaultProposalCycle, HamiltonianProposalCycle
<<<<<<< HEAD
        if proposals is None:
            proposals = dict(mhs=DefaultProposalCycle,
                             hmc=HamiltonianProposalCycle)
        elif type(proposals) == list:
            proposals = dict(mhs=proposals[0],
                             hmc=proposals[1])
=======
        if proposal is None:
            proposal = dict(mhs=DefaultProposalCycle,
                            hmc=HamiltonianProposalCycle)
        elif type(proposal) == list:
            proposal = dict(mhs=proposal[0],
                            hmc=proposal[1])
>>>>>>> 9252f636
        self.nlive    = nlive
        self.verbose  = verbose
        self.output   = output
        self.poolsize = poolsize
        self.posterior_samples = None
        self.manager = RunManager(nthreads=self.nthreads)
        self.manager.start()
        self.user     = usermodel
        self.resume = resume

        if seed is None: self.seed=1234
        else:
            self.seed=seed
        
        self.process_pool = []
        
        # instantiate the nested sampler class
        resume_file = os.path.join(output, "nested_sampler_resume.pkl")
        if not os.path.exists(resume_file) or resume == False:
            self.NS = NestedSampler(self.user,
                        nlive          = nlive,
                        output         = output,
                        verbose        = verbose,
                        seed           = self.seed,
                        prior_sampling = False,
                        manager        = self.manager)
        else:
            self.NS = NestedSampler.resume(resume_file, self.manager, self.user)

        # instantiate the sampler class
        for i in range(self.nthreads-nhamiltonian):
            resume_file = os.path.join(output, "sampler_{0:d}.pkl".format(i))
            if not os.path.exists(resume_file) or resume == False:
                sampler = MetropolisHastingsSampler(self.user,
                                  maxmcmc,
                                  verbose     = verbose,
                                  output      = output,
                                  poolsize    = poolsize,
                                  seed        = self.seed+i,
<<<<<<< HEAD
                                  proposal    = proposals['mhs'](),
=======
                                  proposal    = proposal['mhs'](),
>>>>>>> 9252f636
                                  resume_file = resume_file,
                                  manager     = self.manager
                                  )
            else:
                sampler = MetropolisHastingsSampler.resume(resume_file,
                                                           self.manager,
                                                           self.user)

            p = mp.Process(target=sampler.produce_sample)
            self.process_pool.append(p)
        
        for i in range(self.nthreads-nhamiltonian,self.nthreads):
            resume_file = os.path.join(output, "sampler_{0:d}.pkl".format(i))
            if not os.path.exists(resume_file) or resume == False:
                sampler = HamiltonianMonteCarloSampler(self.user,
                                  maxmcmc,
                                  verbose     = verbose,
                                  output      = output,
                                  poolsize    = poolsize,
                                  seed        = self.seed+i,
<<<<<<< HEAD
                                  proposal    = proposals['hmc'](model=self.user),
=======
                                  proposal    = proposal['hmc'](model=self.user),
>>>>>>> 9252f636
                                  resume_file = resume_file,
                                  manager     = self.manager
                                  )
            else:
                sampler = HamiltonianMonteCarloSampler.resume(resume_file,
                                                              self.manager,
                                                              self.user)
            p = mp.Process(target=sampler.produce_sample)
            self.process_pool.append(p)

    def run(self):
        """
        Run the sampler
        """
        if self.resume:
            signal.signal(signal.SIGTERM, sighandler)
            signal.signal(signal.SIGQUIT, sighandler)
            signal.signal(signal.SIGINT, sighandler)
            signal.signal(signal.SIGUSR2, sighandler)
        
        #self.p_ns.start()
        for each in self.process_pool:
            each.start()
        try:
            self.NS.nested_sampling_loop()
            for each in self.process_pool:
                each.join()
        except CheckPoint:
            self.checkpoint()
            sys.exit()

        self.posterior_samples = self.get_posterior_samples(filename=None)
        if self.verbose>1: self.plot()
    
        #TODO: Clean up the resume pickles

    def get_nested_samples(self, filename='nested_samples.dat'):
        """
        returns nested sampling chain
        Parameters
        ----------
        filename : string
                   If given, file to save nested samples to

        Returns
        -------
        pos : :obj:`numpy.ndarray`
        """
        import numpy.lib.recfunctions as rfn
        self.nested_samples = rfn.stack_arrays(
                [s.asnparray()
                    for s in self.NS.nested_samples]
                ,usemask=False)
        if filename:
            np.savetxt(os.path.join(
                self.NS.output_folder,'nested_samples.dat'),
                self.nested_samples.ravel(),
                header=' '.join(self.nested_samples.dtype.names),
                newline='\n',delimiter=' ')
        return self.nested_samples

    def get_posterior_samples(self, filename='posterior.dat'):
        """
        Returns posterior samples

        Parameters
        ----------
        filename : string
                   If given, file to save posterior samples to

        Returns
        -------
        pos : :obj:`numpy.ndarray`
        """
        import numpy as np
        import os
        from .nest2pos import draw_posterior_many
        nested_samples = self.get_nested_samples()
        posterior_samples = draw_posterior_many([nested_samples],[self.nlive],verbose=self.verbose)
        posterior_samples = np.array(posterior_samples)
        # TODO: Replace with something to output samples in whatever format
        if filename:
            np.savetxt(os.path.join(
                self.NS.output_folder,'posterior.dat'),
                self.posterior_samples.ravel(),
                header=' '.join(posterior_samples.dtype.names),
                newline='\n',delimiter=' ')
        return posterior_samples

    def plot(self, corner = True):
        """
        Make diagnostic plots of the posterior and nested samples
        """
        pos = self.posterior_samples
        from . import plot
        for n in pos.dtype.names:
            plot.plot_hist(pos[n].ravel(),name=n,filename=os.path.join(self.output,'posterior_{0}.png'.format(n)))
        for n in self.nested_samples.dtype.names:
            plot.plot_chain(self.nested_samples[n],name=n,filename=os.path.join(self.output,'nschain_{0}.png'.format(n)))
        import numpy as np
        plotting_posteriors = np.squeeze(pos.view((pos.dtype[0], len(pos.dtype.names))))
        if corner: plot.plot_corner(plotting_posteriors,labels=pos.dtype.names,filename=os.path.join(self.output,'corner.png'))

    def worker_sampler(self, producer_pipe, logLmin):
        cProfile.runctx('self.sampler.produce_sample(producer_pipe, logLmin)', globals(), locals(), 'prof_sampler.prof')
    
    def worker_ns(self):
        cProfile.runctx('self.NS.nested_sampling_loop(self.consumer_pipes)', globals(), locals(), 'prof_nested_sampling.prof')

    def profile(self):
        for i in range(0,self.NUMBER_OF_PRODUCER_PROCESSES):
            p = mp.Process(target=self.worker_sampler, args=(self.queues[i%len(self.queues)], self.NS.logLmin ))
            self.process_pool.append(p)
        for i in range(0,self.NUMBER_OF_CONSUMER_PROCESSES):
            p = mp.Process(target=self.worker_ns, args=(self.queues, self.port, self.authkey))
            self.process_pool.append(p)
        for each in self.process_pool:
            each.start()

    def checkpoint(self):
        self.manager.checkpoint_flag=1

class RunManager(SyncManager):
    def __init__(self, nthreads=None, **kwargs):
        super(RunManager,self).__init__(**kwargs)
        self.nconnected=mp.Value(c_int,0)
        self.producer_pipes = list()
        self.consumer_pipes = list()
        for i in range(nthreads):
            consumer, producer = mp.Pipe(duplex=True)
            self.producer_pipes.append(producer)
            self.consumer_pipes.append(consumer)
        self.logLmin=None
        self.nthreads=nthreads

    def start(self):
        super(RunManager, self).start()
        self.logLmin = mp.Value(c_double,-np.inf)
        self.checkpoint_flag=mp.Value(c_int,0)

    def connect_producer(self):
        """
        Returns the producer's end of the pipe
        """
        with self.nconnected.get_lock():
            n = self.nconnected.value
            pipe = self.producer_pipes[n]
            self.nconnected.value+=1
        return pipe, n<|MERGE_RESOLUTION|>--- conflicted
+++ resolved
@@ -8,7 +8,7 @@
 import sys
 import signal
 
-from multiprocessing.sharedctypes import Value, Array
+from multiprocessing.sharedctypes import Value
 from multiprocessing import Lock
 from multiprocessing.managers import SyncManager
 
@@ -52,11 +52,7 @@
                  nthreads     = None,
                  nhamiltonian = 0,
                  resume       = False,
-<<<<<<< HEAD
-                 proposals     = None):
-=======
                  proposal     = None):
->>>>>>> 9252f636
         if nthreads is None:
             self.nthreads = mp.cpu_count()
         else:
@@ -66,21 +62,12 @@
         from .sampler import HamiltonianMonteCarloSampler, MetropolisHastingsSampler
         from .NestedSampling import NestedSampler
         from .proposal import DefaultProposalCycle, HamiltonianProposalCycle
-<<<<<<< HEAD
-        if proposals is None:
-            proposals = dict(mhs=DefaultProposalCycle,
-                             hmc=HamiltonianProposalCycle)
-        elif type(proposals) == list:
-            proposals = dict(mhs=proposals[0],
-                             hmc=proposals[1])
-=======
         if proposal is None:
             proposal = dict(mhs=DefaultProposalCycle,
                             hmc=HamiltonianProposalCycle)
         elif type(proposal) == list:
             proposal = dict(mhs=proposal[0],
                             hmc=proposal[1])
->>>>>>> 9252f636
         self.nlive    = nlive
         self.verbose  = verbose
         self.output   = output
@@ -120,11 +107,7 @@
                                   output      = output,
                                   poolsize    = poolsize,
                                   seed        = self.seed+i,
-<<<<<<< HEAD
-                                  proposal    = proposals['mhs'](),
-=======
                                   proposal    = proposal['mhs'](),
->>>>>>> 9252f636
                                   resume_file = resume_file,
                                   manager     = self.manager
                                   )
@@ -145,11 +128,7 @@
                                   output      = output,
                                   poolsize    = poolsize,
                                   seed        = self.seed+i,
-<<<<<<< HEAD
-                                  proposal    = proposals['hmc'](model=self.user),
-=======
                                   proposal    = proposal['hmc'](model=self.user),
->>>>>>> 9252f636
                                   resume_file = resume_file,
                                   manager     = self.manager
                                   )
@@ -239,7 +218,7 @@
                 newline='\n',delimiter=' ')
         return posterior_samples
 
-    def plot(self, corner = True):
+    def plot(self):
         """
         Make diagnostic plots of the posterior and nested samples
         """
@@ -251,7 +230,7 @@
             plot.plot_chain(self.nested_samples[n],name=n,filename=os.path.join(self.output,'nschain_{0}.png'.format(n)))
         import numpy as np
         plotting_posteriors = np.squeeze(pos.view((pos.dtype[0], len(pos.dtype.names))))
-        if corner: plot.plot_corner(plotting_posteriors,labels=pos.dtype.names,filename=os.path.join(self.output,'corner.png'))
+        plot.plot_corner(plotting_posteriors,labels=pos.dtype.names,filename=os.path.join(self.output,'corner.png'))
 
     def worker_sampler(self, producer_pipe, logLmin):
         cProfile.runctx('self.sampler.produce_sample(producer_pipe, logLmin)', globals(), locals(), 'prof_sampler.prof')
