#! /usr/bin/env python
# coding: utf-8

import multiprocessing as mp
from ctypes import c_double, c_int
import numpy as np
import os
import sys
import signal
import logging

from multiprocessing.sharedctypes import Value, Array
from multiprocessing import Lock
from multiprocessing.managers import SyncManager

import cProfile

from .utils import LEVELS, LogFile

# module logger takes name according to its path
LOGGER = logging.getLogger('cpnest.cpnest')

class CheckPoint(Exception):
    pass


def sighandler(signal, frame):
    # print("Handling signal {}".format(signal))
    LOGGER.critical("Handling signal {}".format(signal))
    raise CheckPoint()


class CPNest(object):
    """
    Class to control CPNest sampler
    cp = CPNest(usermodel,nlive=100,output='./',verbose=0,seed=None,maxmcmc=100,nthreads=None,balanced_sampling = True)

    Input variables:
    =====

    usermodel: :obj:`cpnest.Model`
        a user-defined model to analyse

    nlive: `int`
        Number of live points (100)

    poolsize: `int`
        Number of objects in the sampler pool (100)

    output : `str`
        output directory (./)

    verbose: `int`
        Verbosity:
            0: no display of information on screen, save the NS chain and evidence
            1: 0 + display progress on screen
            2: 1 + display diagnostics (ACL), save the posterior samples and trace plots and posterior plots
            3: 2 + save chains from individual samplers
            default: 0

    seed: `int`
        random seed (default: 1234)

    maxmcmc: `int`
        maximum MCMC points for sampling chains (100)

    nthreads: `int` or `None`
        number of parallel samplers. Default (None) uses mp.cpu_count() to autodetermine

    nhamiltonian: `int`
        number of sampler threads using an hamiltonian samplers. Default: 0

    nslice: `int`
            number of sampler threads using an ensemble slice samplers. Default: 0

    resume: `boolean`
        determines whether cpnest will resume a run or run from scratch. Default: False.

    proposal: `dict`
        dictionary of lists with custom jump proposals.
        key 'mhs' for the Metropolis-Hastings sampler,
        'hmc' for the Hamiltonian Monte-Carlo sampler,
        'sli' for the slice sampler.
        'hmc' for the Hamiltonian Monte-Carlo sampler. Default: None

    prior_sampling: `boolean`
        generates samples from the prior

    n_periodic_checkpoint: `int`
        **deprecated**
        checkpoint the sampler every n_periodic_checkpoint iterations
        Default: None (disabled)

    periodic_checkpoint_interval: `float`
        checkpoing the sampler every periodic_checkpoint_interval seconds
        Default: None (disabled)

    prior_sampling: boolean
        produce nlive samples from the prior.
        Default: False

    """
    def __init__(self,
                 usermodel,
                 nlive        = 100,
                 poolsize     = 100,
                 output       = './',
                 verbose      = 0,
                 seed         = None,
                 maxmcmc      = 100,
                 nthreads     = None,
                 nhamiltonian = 0,
                 nslice       = 0,
                 resume       = False,
                 proposals     = None,
                 n_periodic_checkpoint = None,
                 periodic_checkpoint_interval=None,
                 prior_sampling = False
                 ):
        if nthreads is None:
            self.nthreads = mp.cpu_count()
        else:
            self.nthreads = nthreads

        output = os.path.join(output, '')
        os.makedirs(output, exist_ok=True)

        self.verbose  = verbose
        self.output   = output
        self.logger = logging.getLogger('cpnest.cpnest.CPNest')

        # The LogFile context manager ensures everything within is logged to
        # 'cpnest.log' but the file handler is safely closed once the run is
        # finished.
        self.log_file = LogFile(os.path.join(self.output, 'cpnest.log'),
                                verbose=self.verbose)

        with self.log_file:
            # Everything in this context is logged to `log_file`
            msg = 'Running with {0} parallel threads'.format(self.nthreads)
            self.logger.critical(msg)

            if n_periodic_checkpoint is not None:
                self.logger.critical(
                    "The n_periodic_checkpoint kwarg is deprecated, "
                    "use periodic_checkpoint_interval instead."
                )
            if periodic_checkpoint_interval is None:
                periodic_checkpoint_interval = np.inf

            from .sampler import HamiltonianMonteCarloSampler, MetropolisHastingsSampler, SliceSampler
            from .NestedSampling import NestedSampler
            from .proposal import DefaultProposalCycle, HamiltonianProposalCycle, EnsembleSliceProposalCycle

            if proposals is None:
                proposals = dict(mhs=DefaultProposalCycle,
                                 hmc=HamiltonianProposalCycle,
                                 sli=EnsembleSliceProposalCycle)
            elif type(proposals) == list:
                proposals = dict(mhs=proposals[0],
                                 hmc=proposals[1],
                                 sli=proposals[2])
            self.nlive    = nlive
            self.poolsize = poolsize
            self.posterior_samples = None
            self.prior_sampling = prior_sampling
            self.manager = RunManager(
                nthreads=self.nthreads,
                periodic_checkpoint_interval=periodic_checkpoint_interval
            )
            self.manager.start()
            self.user     = usermodel
            self.resume = resume

            if seed is None: self.seed = 1234
            else:
                self.seed=seed

            self.process_pool = []

            # instantiate the nested sampler class
            resume_file = os.path.join(output, "nested_sampler_resume.pkl")
            if not os.path.exists(resume_file) or resume == False:
                self.NS = NestedSampler(self.user,
                            nlive          = nlive,
                            output         = output,
                            verbose        = verbose,
                            seed           = self.seed,
                            prior_sampling = self.prior_sampling,
                            manager        = self.manager)
            else:
                self.NS = NestedSampler.resume(resume_file, self.manager,
                                               self.user)

            nmhs = self.nthreads-nhamiltonian-nslice
            # instantiate the sampler class
            for i in range(nmhs):
                resume_file = os.path.join(output,
                                           "sampler_{0:d}.pkl".format(i))
                if not os.path.exists(resume_file) or resume == False:
                    sampler = MetropolisHastingsSampler(self.user,
                                    maxmcmc,
                                    verbose     = verbose,
                                    output      = output,
                                    poolsize    = poolsize,
                                    seed        = self.seed+i,
                                    proposal    = proposals['mhs'](),
                                    resume_file = resume_file,
                                    sample_prior = prior_sampling,
                                    manager     = self.manager
                                    )
                else:
                    sampler = MetropolisHastingsSampler.resume(resume_file,
                                                            self.manager,
                                                            self.user)

                p = mp.Process(target=sampler.produce_sample)
                self.process_pool.append(p)

            for i in range(nhamiltonian):
                resume_file = os.path.join(output,
                                           "sampler_{0:d}.pkl".format(i))
                if not os.path.exists(resume_file) or resume == False:
                    sampler = HamiltonianMonteCarloSampler(
                        self.user,
                        maxmcmc,
                        verbose     = verbose,
                        output      = output,
                        poolsize    = poolsize,
                        seed        = self.seed+nmhs+i,
                        proposal    = proposals['hmc'](model=self.user),
                        resume_file = resume_file,
                        sample_prior = prior_sampling,
                        manager     = self.manager
                    )
                else:
                    sampler = HamiltonianMonteCarloSampler.resume(resume_file,
                                                                self.manager,
                                                                self.user)
                p = mp.Process(target=sampler.produce_sample)
                self.process_pool.append(p)

            for i in range(nslice):
                resume_file = os.path.join(output, "sampler_{0:d}.pkl".format(i))
                if not os.path.exists(resume_file) or resume == False:
                    sampler = SliceSampler(self.user,
                                    maxmcmc,
                                    verbose     = verbose,
                                    output      = output,
                                    poolsize    = poolsize,
                                    seed        = self.seed+nmhs+nhamiltonian+i,
                                    proposal    = proposals['sli'](),
                                    resume_file = resume_file,
                                    manager     = self.manager
                                    )
                else:
                    sampler = SliceSampler.resume(resume_file,
                                                  self.manager,
                                                  self.user)
                p = mp.Process(target=sampler.produce_sample)
                self.process_pool.append(p)

    def run(self):
        """
        Run the sampler
        """

<<<<<<< HEAD
        self.posterior_samples = self.get_posterior_samples(filename=None)
        self.NS.check_insertion_indices(rolling=False, filename='insertion_indices.dat')
        if self.verbose>1: self.plot(corner = False)
=======
        with self.log_file:
            # Everything in this context is logged to `log_file`
>>>>>>> 66f45d59

            if self.resume:
                signal.signal(signal.SIGTERM, sighandler)
                signal.signal(signal.SIGALRM, sighandler)
                signal.signal(signal.SIGQUIT, sighandler)
                signal.signal(signal.SIGINT, sighandler)
                signal.signal(signal.SIGUSR1, sighandler)
                signal.signal(signal.SIGUSR2, sighandler)

            #self.p_ns.start()
            for each in self.process_pool:
                each.start()
            try:
                self.NS.nested_sampling_loop()
                for each in self.process_pool:
                    each.join()
            except CheckPoint:
                self.checkpoint()
                sys.exit(130)

            if self.verbose >= 2:
                self.logger.critical(
                    "Saving nested samples in {0}".format(self.output)
                )
                self.nested_samples = self.get_nested_samples()
                self.logger.critical(
                    "Saving posterior samples in {0}".format(self.output)
                )
                self.posterior_samples = self.get_posterior_samples()
            else:
                self.nested_samples = self.get_nested_samples(filename=None)
                self.posterior_samples = self.get_posterior_samples(
                    filename=None
                )
            if self.verbose>=3 or self.NS.prior_sampling:
                self.prior_samples = self.get_prior_samples(filename=None)
            if self.verbose>=3 and not self.NS.prior_sampling:
                self.mcmc_samples = self.get_mcmc_samples(filename=None)
            if self.verbose>=2:
                self.plot(corner = False)

            #TODO: Clean up the resume pickles

    def get_nested_samples(self, filename='nested_samples.dat'):
        """
        returns nested sampling chain
        Parameters
        ----------
        filename : string
                   If given, file to save nested samples to

        Returns
        -------
        pos : :obj:`numpy.ndarray`
        """
        import numpy.lib.recfunctions as rfn
        self.nested_samples = rfn.stack_arrays(
                [s.asnparray()
                    for s in self.NS.nested_samples]
                ,usemask=False)
        if filename:
            np.savetxt(os.path.join(
                self.NS.output_folder, filename),
                self.nested_samples.ravel(),
                header=' '.join(self.nested_samples.dtype.names),
                newline='\n',delimiter=' ')
        return self.nested_samples

    def get_posterior_samples(self, filename='posterior.dat'):
        """
        Returns posterior samples

        Parameters
        ----------
        filename : string
                   If given, file to save posterior samples to

        Returns
        -------
        pos : :obj:`numpy.ndarray`
        """
        import numpy as np
        import os
        from .nest2pos import draw_posterior_many
        nested_samples     = self.get_nested_samples()
        posterior_samples  = draw_posterior_many([nested_samples],[self.nlive],verbose=self.verbose)
        posterior_samples  = np.array(posterior_samples)
        self.prior_samples = {n:None for n in self.user.names}
        self.mcmc_samples  = {n:None for n in self.user.names}
        # if we run with full verbose, read in and output
        # the mcmc thinned posterior samples
        if self.verbose >= 3:
            from .nest2pos import resample_mcmc_chain
            from numpy.lib.recfunctions import stack_arrays

            prior_samples = []
            mcmc_samples  = []
            for file in os.listdir(self.NS.output_folder):
                if 'prior_samples' in file:
                    prior_samples.append(np.genfromtxt(os.path.join(self.NS.output_folder,file), names = True))
                    os.system('rm {0}'.format(os.path.join(self.NS.output_folder,file)))
                elif 'mcmc_chain' in file:
                    mcmc_samples.append(resample_mcmc_chain(np.genfromtxt(os.path.join(self.NS.output_folder,file), names = True)))
                    os.system('rm {0}'.format(os.path.join(self.NS.output_folder,file)))

            # first deal with the prior samples
            if len(prior_samples)>0:
                self.prior_samples = stack_arrays([p for p in prior_samples])
                if filename:
                    np.savetxt(os.path.join(
                           self.NS.output_folder,'prior.dat'),
                           self.prior_samples.ravel(),
                           header=' '.join(self.prior_samples.dtype.names),
                           newline='\n',delimiter=' ')
            # now stack all the mcmc chains
            if len(mcmc_samples)>0:
                self.mcmc_samples = stack_arrays([p for p in mcmc_samples])
                if filename:
                    np.savetxt(os.path.join(
                           self.NS.output_folder,'mcmc.dat'),
                           self.mcmc_samples.ravel(),
                           header=' '.join(self.mcmc_samples.dtype.names),
                           newline='\n',delimiter=' ')

        # TODO: Replace with something to output samples in whatever format
        if filename:
            np.savetxt(os.path.join(
                self.NS.output_folder, filename),
                posterior_samples.ravel(),
                header=' '.join(posterior_samples.dtype.names),
                newline='\n',delimiter=' ')
        return posterior_samples

    def get_prior_samples(self, filename='prior.dat'):
        """
        Returns prior samples

        Parameters
        ----------
        filename : string
                   If given, file to save posterior samples to

        Returns
        -------
        pos : :obj:`numpy.ndarray`
        """
        import numpy as np
        import os

        from numpy.lib.recfunctions import stack_arrays

        # read in the samples from the prior coming from each sampler
        prior_samples = []
        for file in os.listdir(self.NS.output_folder):
            if 'prior_samples' in file:
                prior_samples.append(np.genfromtxt(os.path.join(self.NS.output_folder,file), names = True))
                os.system('rm {0}'.format(os.path.join(self.NS.output_folder,file)))

        # if we sampled the prior, the nested samples are samples from the prior
        if self.NS.prior_sampling:
            prior_samples.append(self.get_nested_samples())

        if not prior_samples:
            self.logger.critical('ERROR, no prior samples found!')
            return None

        prior_samples = stack_arrays([p for p in prior_samples])
        if filename:
            np.savetxt(os.path.join(
                       self.NS.output_folder, filename),
                       self.prior_samples.ravel(),
                       header=' '.join(self.prior_samples.dtype.names),
                       newline='\n',delimiter=' ')

        return prior_samples

    def get_mcmc_samples(self, filename='mcmc.dat'):
        """
        Returns resampled mcmc samples

        Parameters
        ----------
        filename : string
                   If given, file to save posterior samples to

        Returns
        -------
        pos : :obj:`numpy.ndarray`
        """
        import numpy as np
        import os
        from .nest2pos import resample_mcmc_chain
        from numpy.lib.recfunctions import stack_arrays

        mcmc_samples  = []
        for file in os.listdir(self.NS.output_folder):
            if 'mcmc_chain' in file:
                mcmc_samples.append(resample_mcmc_chain(np.genfromtxt(os.path.join(self.NS.output_folder,file), names = True)))
                os.system('rm {0}'.format(os.path.join(self.NS.output_folder,file)))

        if not mcmc_samples:
            self.logger.critical('ERROR, no MCMC samples found!')
            return None

        # now stack all the mcmc chains
        mcmc_samples = stack_arrays([p for p in mcmc_samples])
        if filename:
            np.savetxt(os.path.join(
                       self.NS.output_folder, filename),
                       self.mcmc_samples.ravel(),
                       header=' '.join(self.mcmc_samples.dtype.names),
                       newline='\n',delimiter=' ')
        return mcmc_samples

    def plot(self, corner = True):
        """
        Make diagnostic plots of the posterior and nested samples
        """
        pos = self.posterior_samples
        if self.verbose>=3 and self.NS.prior_sampling is False:
            pri = self.prior_samples
            mc  = self.mcmc_samples
        elif self.verbose>=3 or self.NS.prior_sampling is True:
            pri = self.prior_samples
            mc  = None
        else:
            pri = None
            mc  = None
        from . import plot
        if self.NS.prior_sampling is False:
            for n in pos.dtype.names:
                plot.plot_hist(pos[n].ravel(), name = n,
                               prior_samples = self.prior_samples[n].ravel() if pri is not None else None,
                               mcmc_samples = self.mcmc_samples[n].ravel() if mc is not None else None,
                               filename = os.path.join(self.output,'posterior_{0}.pdf'.format(n)))
        for n in self.nested_samples.dtype.names:
            plot.plot_chain(self.nested_samples[n],name=n,filename=os.path.join(self.output,'nschain_{0}.pdf'.format(n)))
<<<<<<< HEAD
        import numpy as np
        plotting_posteriors = np.squeeze(pos.view((pos.dtype[0], len(pos.dtype.names))))
        if self.verbose >= 3:
            plotting_priors = np.squeeze(pri.view((pri.dtype[0], len(pri.dtype.names))))
            plotting_mcmc   = np.squeeze(mc.view((mc.dtype[0], len(mc.dtype.names))))
        else:
            plotting_priors = None
            plotting_mcmc   = None
        if corner:
            plot.plot_corner(plotting_posteriors,
                             ps=plotting_priors,
                             ms=plotting_mcmc,
                             labels=pos.dtype.names,
                             filename=os.path.join(self.output,'corner.pdf'))
        if self.verbose >= 3:
            plot.plot_indices(self.NS.insertion_indices, nlive=self.nlive,
                    filename=os.path.join(self.output, 'insertion_indices.pdf'))

=======
        if self.NS.prior_sampling is False:
            import numpy as np
            plotting_posteriors = np.squeeze(pos.view((pos.dtype[0], len(pos.dtype.names))))
            if pri is not None:
                plotting_priors = np.squeeze(pri.view((pri.dtype[0], len(pri.dtype.names))))
            else:
                plotting_priors = None

            if mc is not None:
                plotting_mcmc   = np.squeeze(mc.view((mc.dtype[0], len(mc.dtype.names))))
            else:
                plotting_mcmc   = None

            if corner:
                plot.plot_corner(plotting_posteriors,
                                 ps=plotting_priors,
                                 ms=plotting_mcmc,
                                 labels=pos.dtype.names,
                                 filename=os.path.join(self.output,'corner.pdf'))
>>>>>>> 66f45d59

    def worker_sampler(self, producer_pipe, logLmin):
        cProfile.runctx('self.sampler.produce_sample(producer_pipe, logLmin)', globals(), locals(), 'prof_sampler.prof')

    def worker_ns(self):
        cProfile.runctx('self.NS.nested_sampling_loop(self.consumer_pipes)', globals(), locals(), 'prof_nested_sampling.prof')

    def profile(self):
        for i in range(0,self.NUMBER_OF_PRODUCER_PROCESSES):
            p = mp.Process(target=self.worker_sampler, args=(self.queues[i%len(self.queues)], self.NS.logLmin ))
            self.process_pool.append(p)
        for i in range(0,self.NUMBER_OF_CONSUMER_PROCESSES):
            p = mp.Process(target=self.worker_ns, args=(self.queues, self.port, self.authkey))
            self.process_pool.append(p)
        for each in self.process_pool:
            each.start()

    def checkpoint(self):
        self.manager.checkpoint_flag=1


class RunManager(SyncManager):
    def __init__(self, nthreads=None, **kwargs):
        self.periodic_checkpoint_interval = kwargs.pop(
            "periodic_checkpoint_interval", np.inf
        )
        super(RunManager,self).__init__(**kwargs)
        self.nconnected=mp.Value(c_int,0)
        self.producer_pipes = list()
        self.consumer_pipes = list()
        for i in range(nthreads):
            consumer, producer = mp.Pipe(duplex=True)
            self.producer_pipes.append(producer)
            self.consumer_pipes.append(consumer)
        self.logLmin = None
        self.logLmax = None
        self.nthreads=nthreads

    def start(self):
        super(RunManager, self).start()
        self.logLmin = mp.Value(c_double,-np.inf)
        self.logLmax = mp.Value(c_double,-np.inf)
        self.checkpoint_flag=mp.Value(c_int,0)

    def connect_producer(self):
        """
        Returns the producer's end of the pipe
        """
        with self.nconnected.get_lock():
            n = self.nconnected.value
            pipe = self.producer_pipes[n]
            self.nconnected.value+=1
        return pipe, n<|MERGE_RESOLUTION|>--- conflicted
+++ resolved
@@ -265,14 +265,8 @@
         Run the sampler
         """
 
-<<<<<<< HEAD
-        self.posterior_samples = self.get_posterior_samples(filename=None)
-        self.NS.check_insertion_indices(rolling=False, filename='insertion_indices.dat')
-        if self.verbose>1: self.plot(corner = False)
-=======
         with self.log_file:
             # Everything in this context is logged to `log_file`
->>>>>>> 66f45d59
 
             if self.resume:
                 signal.signal(signal.SIGTERM, sighandler)
@@ -307,6 +301,9 @@
                 self.posterior_samples = self.get_posterior_samples(
                     filename=None
                 )
+                self.NS.check_insertion_indices(rolling=False,
+                                                filename='insertion_indices.dat')
+
             if self.verbose>=3 or self.NS.prior_sampling:
                 self.prior_samples = self.get_prior_samples(filename=None)
             if self.verbose>=3 and not self.NS.prior_sampling:
@@ -510,26 +507,6 @@
                                filename = os.path.join(self.output,'posterior_{0}.pdf'.format(n)))
         for n in self.nested_samples.dtype.names:
             plot.plot_chain(self.nested_samples[n],name=n,filename=os.path.join(self.output,'nschain_{0}.pdf'.format(n)))
-<<<<<<< HEAD
-        import numpy as np
-        plotting_posteriors = np.squeeze(pos.view((pos.dtype[0], len(pos.dtype.names))))
-        if self.verbose >= 3:
-            plotting_priors = np.squeeze(pri.view((pri.dtype[0], len(pri.dtype.names))))
-            plotting_mcmc   = np.squeeze(mc.view((mc.dtype[0], len(mc.dtype.names))))
-        else:
-            plotting_priors = None
-            plotting_mcmc   = None
-        if corner:
-            plot.plot_corner(plotting_posteriors,
-                             ps=plotting_priors,
-                             ms=plotting_mcmc,
-                             labels=pos.dtype.names,
-                             filename=os.path.join(self.output,'corner.pdf'))
-        if self.verbose >= 3:
-            plot.plot_indices(self.NS.insertion_indices, nlive=self.nlive,
-                    filename=os.path.join(self.output, 'insertion_indices.pdf'))
-
-=======
         if self.NS.prior_sampling is False:
             import numpy as np
             plotting_posteriors = np.squeeze(pos.view((pos.dtype[0], len(pos.dtype.names))))
@@ -549,7 +526,8 @@
                                  ms=plotting_mcmc,
                                  labels=pos.dtype.names,
                                  filename=os.path.join(self.output,'corner.pdf'))
->>>>>>> 66f45d59
+            plot.plot_indices(self.NS.insertion_indices, nlive=self.nlive,
+                    filename=os.path.join(self.output, 'insertion_indices.pdf'))
 
     def worker_sampler(self, producer_pipe, logLmin):
         cProfile.runctx('self.sampler.produce_sample(producer_pipe, logLmin)', globals(), locals(), 'prof_sampler.prof')
