import unittest
import numpy as np
from scipy import integrate,stats
import cpnest
import cpnest.model
import matplotlib as mpl
mpl.use('Agg')
from matplotlib import pyplot as plt

class GaussianModel(cpnest.model.Model):
    """
    A simple gaussian model with parameters mean and sigma
    """
    def __init__(self):
        self.distr = stats.norm(loc=0,scale=1.0)
    names=['x']
    bounds=[[-10,10]]
    analytic_log_Z=0.0 - np.log(bounds[0][1] - bounds[0][0])

    def log_likelihood(self,p):
        return self.distr.logpdf(p['x'])
        #return -0.5*(p['x']**2) - 0.5*np.log(2.0*np.pi)


class GaussianTestCase(unittest.TestCase):
    """
    Test the gaussian model
    """
    def setUp(self):
        self.model=GaussianModel()
<<<<<<< HEAD
        self.work=cpnest.CPNest(self.model,verbose=2,Nlive=500,Nthreads=8,maxmcmc=100,Poolsize=256,balance_samplers=True)
=======
        self.work=cpnest.CPNest(self.model,verbose=2,Nlive=500,Nthreads=4,maxmcmc=200,balance_samplers=True)
>>>>>>> 5b8f9f93
        self.work.run()

    def test_evidence(self):
        # 2 sigma tolerance
        tolerance = 2.0*np.sqrt(self.work.NS.state.info/self.work.NS.Nlive)
        print('2-sigma statistic error in logZ: {0:0.3f}'.format(tolerance))
        print('Analytic logZ {0}'.format(self.model.analytic_log_Z))
        print('Estimated logZ {0}'.format(self.work.NS.logZ))
        pos=self.work.posterior_samples['x']
        #t,pval=stats.kstest(pos,self.model.distr.cdf)
        stat,pval = stats.normaltest(pos.T)
        print('Normal test p-value {0}'.format(str(pval)))
        plt.figure()
        plt.hist(pos.ravel(),normed=True)
        x=np.linspace(self.model.bounds[0][0],self.model.bounds[0][1],100)
        plt.plot(x,self.model.distr.pdf(x))
        plt.title('NormalTest pval = {0}'.format(pval))
        plt.savefig('posterior.png')
        plt.figure()
        plt.plot(pos.ravel(),',')
        plt.title('chain')
        plt.savefig('chain.png')
        self.assertTrue(np.abs(self.work.NS.logZ - GaussianModel.analytic_log_Z)<tolerance, 'Incorrect evidence for normalised distribution: {0:.3f} instead of {1:.3f}'.format(self.work.NS.logZ,GaussianModel.analytic_log_Z ))
        self.assertTrue(pval>0.01,'Normaltest test failed: KS stat = {0}'.format(pval))



def test_all():
    unittest.main(verbosity=2)

if __name__=='__main__':
    unittest.main(verbosity=2)
<|MERGE_RESOLUTION|>--- conflicted
+++ resolved
@@ -28,11 +28,7 @@
     """
     def setUp(self):
         self.model=GaussianModel()
-<<<<<<< HEAD
-        self.work=cpnest.CPNest(self.model,verbose=2,Nlive=500,Nthreads=8,maxmcmc=100,Poolsize=256,balance_samplers=True)
-=======
         self.work=cpnest.CPNest(self.model,verbose=2,Nlive=500,Nthreads=4,maxmcmc=200,balance_samplers=True)
->>>>>>> 5b8f9f93
         self.work.run()
 
     def test_evidence(self):
