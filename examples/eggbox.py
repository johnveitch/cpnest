import unittest
import numpy as np
import cpnest.model

class EggboxModel(cpnest.model.Model):
    """
    Eggbox problem from https://arxiv.org/pdf/0809.3437v1.pdf
    """
    names=['1','2','3','4','5']
    bounds=[[0,10.0*np.pi],[0,10.0*np.pi],[0,10.0*np.pi],[0,10.0*np.pi],[0,10.0*np.pi]]
    data = None
    @staticmethod
    def log_likelihood(x):
        return log_eggbox(x)


def log_eggbox(p):
    tmp = 1.0
    for n in p.names:
        tmp *= np.cos(p[n]/2.)
    return (tmp+2.0)**5.0

class EggboxTestCase(unittest.TestCase):
    """
    Test the gaussian model
    """
    def setUp(self):
        self.work=cpnest.CPNest(EggboxModel(),verbose=3,Nthreads=8,Nlive=1000,maxmcmc=1000)

    def test_run(self):
        self.work.run()

def test_all():
    unittest.main(verbosity=2)

if __name__=='__main__':
<<<<<<< HEAD
        work=cpnest.CPNest(EggboxModel(),verbose=3,Nthreads=8,Nlive=1000,maxmcmc=1000,Poolsize=1000)
=======
        work=cpnest.CPNest(EggboxModel(),verbose=3,Nthreads=4,Nlive=1000,maxmcmc=1000,Poolsize=1000)
>>>>>>> 5b8f9f93
        work.run()
<|MERGE_RESOLUTION|>--- conflicted
+++ resolved
@@ -33,10 +33,5 @@
 def test_all():
     unittest.main(verbosity=2)
 
-if __name__=='__main__':
-<<<<<<< HEAD
-        work=cpnest.CPNest(EggboxModel(),verbose=3,Nthreads=8,Nlive=1000,maxmcmc=1000,Poolsize=1000)
-=======
-        work=cpnest.CPNest(EggboxModel(),verbose=3,Nthreads=4,Nlive=1000,maxmcmc=1000,Poolsize=1000)
->>>>>>> 5b8f9f93
-        work.run()
+if __name__=='__main__': work=cpnest.CPNest(EggboxModel(),verbose=3,Nthreads=4,Nlive=1000,maxmcmc=1000,Poolsize=1000)
+    work.run()
