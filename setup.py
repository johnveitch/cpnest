import os
import platform
import numpy
# Always prefer setuptools over distutils
from setuptools import setup
from setuptools import Extension

WINDOWS = platform.system().lower() == "windows"

# check whether user has Cython
try:
    import Cython
except ImportError:
    have_cython = False
else:
    have_cython = True

# set extension
libraries = [] if WINDOWS else ["m"]
if have_cython:  # convert the pyx file to a .c file if cython is available
    from Cython.Build import cythonize
    print('Running cython')
    ext_modules = [Extension("cpnest.parameter",
                             sources=[os.path.join("cpnest", "parameter.pyx")],
<<<<<<< HEAD
                             include_dirs=['cpnest',numpy.get_include()],
=======
                             include_dirs=['cpnest', numpy.get_include()],
>>>>>>> 2e5c9fd7
                             libraries=libraries,
                             extra_compile_args=["-O3","-ffast-math","-mavx2","-ftree-vectorize"])]
    ext_modules = cythonize(ext_modules)
else:
    # just compile the included parameter.c (already converted from
    # parameter.pyx) file
    ext_modules = [Extension("cpnest.parameter",
                             sources=[os.path.join("cpnest", "parameter.c")],
                             include_dirs=['cpnest', numpy.get_include()],
                             libraries=libraries,
                             extra_compile_args=["-O3","-ffast-math","-mavx2","-ftree-vectorize"])]

here = os.path.abspath(os.path.dirname(__file__))

# Get the long description from the relevant file
with open(os.path.join(here, 'DESCRIPTION.rst'), encoding='utf-8') as f:
        long_description = f.read()


with open("requirements.txt") as requires_file:
    requirements = requires_file.read().split("\n")

setup(
        name='cpnest',
        use_scm_version=True,
        description='CPNest: Parallel nested sampling',
        long_description=long_description,
        author='Walter Del Pozzo, John Veitch',
        author_email='walter.delpozzo@ligo.org, john.veitch@ligo.org',
        url='https://github.com/johnveitch/cpnest',
        license='MIT',
        python_requires='>=3',
        classifiers=[
            'Development Status :: 4 - Beta',
            'License :: OSI Approved :: MIT License',
            'Programming Language :: Python :: 3',
            'Programming Language :: Python :: 3.2',
            'Programming Language :: Python :: 3.3',
            'Programming Language :: Python :: 3.4',
            'Programming Language :: Python :: 3.5',
            'Programming Language :: Python :: 3.6',
            'Programming Language :: Python :: 3.7',
            'Programming Language :: Python :: 3.8'],
        keywords='nested sampling bayesian inference',
        packages=['cpnest'],
        install_requires=requirements,
        include_dirs = [numpy.get_include()],
        setup_requires=['numpy', 'cython', 'setuptools_scm'],
        package_data={"": ['*.c', '*.pyx', '*.pxd']},
        entry_points={},
        test_suite='tests',
        ext_modules=ext_modules
        )
<|MERGE_RESOLUTION|>--- conflicted
+++ resolved
@@ -22,11 +22,7 @@
     print('Running cython')
     ext_modules = [Extension("cpnest.parameter",
                              sources=[os.path.join("cpnest", "parameter.pyx")],
-<<<<<<< HEAD
-                             include_dirs=['cpnest',numpy.get_include()],
-=======
                              include_dirs=['cpnest', numpy.get_include()],
->>>>>>> 2e5c9fd7
                              libraries=libraries,
                              extra_compile_args=["-O3","-ffast-math","-mavx2","-ftree-vectorize"])]
     ext_modules = cythonize(ext_modules)
